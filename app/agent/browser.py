import base64
import hashlib
import io
import json
<<<<<<< HEAD
import os
import time
from hashlib import sha256
from pathlib import Path
from typing import Any, Optional

import numpy as np
from PIL import Image
from pydantic import Field
=======
from typing import TYPE_CHECKING, Optional

from pydantic import Field, model_validator
>>>>>>> 896a5d8d

from app.agent.toolcall import ToolCallAgent
from app.config import config
from app.logger import logger
from app.prompt.browser import NEXT_STEP_PROMPT, SYSTEM_PROMPT
from app.schema import Message, ToolChoice
from app.tool import BrowserUseTool, Terminate, ToolCollection
from app.tool.browser_use_tool import BROWSER_USE_TOOL_NAME


<<<<<<< HEAD
class BrowserAgent(ToolCallAgent):
    """
    A browser agent that uses the browser_use library to control a browser.

    This agent can navigate web pages, interact with elements, fill forms,
    extract content, and perform other browser-based actions to accomplish tasks.
    """

    class Events(ToolCallAgent.Events):
        # Browser events
        BROWSER_BROWSER_USE_START = "agent:browser:browse:start"
        BROWSER_BROWSER_USE_COMPLETE = "agent:browser:browse:complete"
        BROWSER_BROWSER_USE_ERROR = "agent:browser:browse:error"

    name: str = "browser"
    description: str = "A browser agent that can control a browser to accomplish tasks"
=======
# Avoid circular import if BrowserAgent needs BrowserContextHelper
if TYPE_CHECKING:
    from app.agent.base import BaseAgent  # Or wherever memory is defined
>>>>>>> 896a5d8d


<<<<<<< HEAD
    max_observe: int = 10000
    max_steps: int = 20

    # Configure the available tools
    available_tools: ToolCollection = Field(
        default_factory=lambda: ToolCollection(BrowserUseTool(), Terminate())
    )

    # Use Auto for tool choice to allow both tool usage and free-form responses
    tool_choices: ToolChoice = ToolChoice.AUTO
    special_tool_names: list[str] = Field(default_factory=lambda: [Terminate().name])

    _current_base64_image: Optional[str] = None
    _pre_base64_image: Optional[str] = None
    _pre_base64_path: Optional[str] = None

    async def _handle_special_tool(self, name: str, result: Any, **kwargs):
        if not self._is_special_tool(name):
            return
        else:
            await self.available_tools.get_tool(BROWSER_USE_TOOL_NAME).cleanup()
            await super()._handle_special_tool(name, result, **kwargs)

    async def get_browser_state(self) -> Optional[dict]:
        """Get the current browser state for context in next steps."""
        browser_tool = self.available_tools.get_tool(BROWSER_USE_TOOL_NAME)
        if not browser_tool:
            return {"error": "Browser tool not found"}

=======
class BrowserContextHelper:
    def __init__(self, agent: "BaseAgent"):
        self.agent = agent
        self._current_base64_image: Optional[str] = None

    async def get_browser_state(self) -> Optional[dict]:
        browser_tool = self.agent.available_tools.get_tool(BrowserUseTool().name)
        if not browser_tool or not hasattr(browser_tool, "get_current_state"):
            logger.warning("BrowserUseTool not found or doesn't have get_current_state")
            return None
>>>>>>> 896a5d8d
        try:
            result = await browser_tool.get_current_state()
            if result.error:
                logger.debug(f"Browser state error: {result.error}")
<<<<<<< HEAD
                return {"error": result.error}

            # Store screenshot if available
            if hasattr(result, "base64_image") and result.base64_image:
                self._current_base64_image = result.base64_image

            # Parse the state info
            state = json.loads(result.output)
            return state

=======
                return None
            if hasattr(result, "base64_image") and result.base64_image:
                self._current_base64_image = result.base64_image
            else:
                self._current_base64_image = None
            return json.loads(result.output)
>>>>>>> 896a5d8d
        except Exception as e:
            logger.debug(f"Failed to get browser state: {str(e)}")
            return None

<<<<<<< HEAD
    async def think(self) -> bool:
        """Process current state and decide next actions using tools, with browser state info added"""
        # Add browser state to the context
        self.emit(self.Events.BROWSER_BROWSER_USE_START, {})
=======
    async def format_next_step_prompt(self) -> str:
        """Gets browser state and formats the browser prompt."""
>>>>>>> 896a5d8d
        browser_state = await self.get_browser_state()
        url_info, tabs_info, content_above_info, content_below_info = "", "", "", ""
        results_info = ""  # Or get from agent if needed elsewhere

        if browser_state and not browser_state.get("error"):
            url_info = f"\n   URL: {browser_state.get('url', 'N/A')}\n   Title: {browser_state.get('title', 'N/A')}"
            tabs = browser_state.get("tabs", [])
            if tabs:
                tabs_info = f"\n   {len(tabs)} tab(s) available"
            pixels_above = browser_state.get("pixels_above", 0)
            pixels_below = browser_state.get("pixels_below", 0)
            if pixels_above > 0:
                content_above_info = f" ({pixels_above} pixels)"
            if pixels_below > 0:
                content_below_info = f" ({pixels_below} pixels)"

            if self._current_base64_image:
                image_message = Message.user_message(
                    content="Current browser screenshot:",
                    base64_image=self._current_base64_image,
                )
                self.agent.memory.add_message(image_message)
                self._current_base64_image = None  # Consume the image after adding

        return NEXT_STEP_PROMPT.format(
            url_placeholder=url_info,
            tabs_placeholder=tabs_info,
            content_above_placeholder=content_above_info,
            content_below_placeholder=content_below_info,
            results_placeholder=results_info,
        )

<<<<<<< HEAD
        if browser_state and not browser_state.get("error"):
            # Save screenshot to local file and use relative path
            if self._current_base64_image:
                # Check if the current image is similar to the previous one
                similar_image_found = False
                if self._pre_base64_image and calculate_image_similarity(
                    self._current_base64_image, self._pre_base64_image
                ):
                    similar_image_found = True

                if not similar_image_found:
                    task_dir = f"{config.workspace_root}/{self.task_id or 'unknown'}"
                    if not os.path.exists(task_dir):
                        os.makedirs(task_dir, exist_ok=True)
                    image_path = f"{task_dir}/screenshot_{time.time()}.png"
                    with open(image_path, "wb") as f:
                        f.write(base64.b64decode(self._current_base64_image))

                    relative_path = os.path.relpath(image_path, config.workspace_root)
                    screenshot_path = f"/workspace/{relative_path}"
                else:
                    screenshot_path = self._pre_base64_path

                # Update previous image
                self._pre_base64_image = self._current_base64_image
                self._pre_base64_path = screenshot_path
            self.emit(
                self.Events.BROWSER_BROWSER_USE_COMPLETE,
                {
                    "url": (
                        browser_state.get("url", "N/A")
                        if browser_state and not browser_state.get("error")
                        else "N/A"
                    ),
                    "title": (
                        browser_state.get("title", "N/A")
                        if browser_state and not browser_state.get("error")
                        else "N/A"
                    ),
                    "tabs": tabs_info,
                    "content_above": content_above_info,
                    "content_below": content_below_info,
                    "screenshot": (
                        Path(screenshot_path)
                        .as_posix()
                        .replace(config.workspace_root.as_posix(), "/workspace")
                    ),
                    "results": results_info,
                },
            )
        else:
            self.emit(
                self.Events.BROWSER_BROWSER_USE_ERROR,
                {
                    "error": (
                        browser_state.get("error", "Unknown error")
                        if browser_state
                        else "Unknown error"
                    )
                },
            )

        # Call parent implementation
        result = await super().think()
=======
    async def cleanup_browser(self):
        browser_tool = self.agent.available_tools.get_tool(BrowserUseTool().name)
        if browser_tool and hasattr(browser_tool, "cleanup"):
            await browser_tool.cleanup()


class BrowserAgent(ToolCallAgent):
    """
    A browser agent that uses the browser_use library to control a browser.

    This agent can navigate web pages, interact with elements, fill forms,
    extract content, and perform other browser-based actions to accomplish tasks.
    """

    name: str = "browser"
    description: str = "A browser agent that can control a browser to accomplish tasks"

    system_prompt: str = SYSTEM_PROMPT
    next_step_prompt: str = NEXT_STEP_PROMPT

    max_observe: int = 10000
    max_steps: int = 20
>>>>>>> 896a5d8d

    # Configure the available tools
    available_tools: ToolCollection = Field(
        default_factory=lambda: ToolCollection(BrowserUseTool(), Terminate())
    )

    # Use Auto for tool choice to allow both tool usage and free-form responses
    tool_choices: ToolChoice = ToolChoice.AUTO
    special_tool_names: list[str] = Field(default_factory=lambda: [Terminate().name])

    browser_context_helper: Optional[BrowserContextHelper] = None

    @model_validator(mode="after")
    def initialize_helper(self) -> "BrowserAgent":
        self.browser_context_helper = BrowserContextHelper(self)
        return self

    async def think(self) -> bool:
        """Process current state and decide next actions using tools, with browser state info added"""
        self.next_step_prompt = (
            await self.browser_context_helper.format_next_step_prompt()
        )
        return await super().think()

<<<<<<< HEAD
        return result


def calculate_image_similarity(
    img1_base64: str, img2_base64: str, threshold: float = 0.85
) -> bool:
    """
    Calculate the similarity between two images using perceptual hashing method.

    Args:
        img1_base64: Base64 encoded string of the first image
        img2_base64: Base64 encoded string of the second image
        threshold: Similarity threshold, default 0.85

    Returns:
        bool: Returns True if similarity exceeds threshold, False otherwise
    """

    def base64_to_pil(base64_str: str) -> Image.Image:
        img_data = base64.b64decode(base64_str)
        return Image.open(io.BytesIO(img_data))

    def calculate_phash(image: Image.Image, hash_size: int = 8) -> str:
        # Convert to grayscale
        image = image.convert("L")
        # Resize image
        image = image.resize((hash_size, hash_size), Image.Resampling.LANCZOS)
        # Calculate mean value
        pixels = np.array(image)
        avg = pixels.mean()
        # Generate hash
        diff = pixels > avg
        return "".join(["1" if pixel else "0" for pixel in diff.flatten()])

    def hamming_distance(hash1: str, hash2: str) -> int:
        return sum(c1 != c2 for c1, c2 in zip(hash1, hash2))

    try:
        # Convert base64 to PIL image
        img1 = base64_to_pil(img1_base64)
        img2 = base64_to_pil(img2_base64)

        # Calculate perceptual hash
        hash1 = calculate_phash(img1)
        hash2 = calculate_phash(img2)

        # Calculate Hamming distance
        distance = hamming_distance(hash1, hash2)
        max_distance = len(hash1)
        similarity = 1 - (distance / max_distance)

        return similarity >= threshold
    except Exception as e:
        logger.error(f"Error calculating image similarity: {str(e)}")
        return False
=======
    async def cleanup(self):
        """Clean up browser agent resources by calling parent cleanup."""
        await self.browser_context_helper.cleanup_browser()
>>>>>>> 896a5d8d
<|MERGE_RESOLUTION|>--- conflicted
+++ resolved
@@ -2,21 +2,15 @@
 import hashlib
 import io
 import json
-<<<<<<< HEAD
 import os
 import time
 from hashlib import sha256
 from pathlib import Path
-from typing import Any, Optional
+from typing import TYPE_CHECKING, Optional
 
 import numpy as np
 from PIL import Image
-from pydantic import Field
-=======
-from typing import TYPE_CHECKING, Optional
-
 from pydantic import Field, model_validator
->>>>>>> 896a5d8d
 
 from app.agent.toolcall import ToolCallAgent
 from app.config import config
@@ -26,62 +20,11 @@
 from app.tool import BrowserUseTool, Terminate, ToolCollection
 from app.tool.browser_use_tool import BROWSER_USE_TOOL_NAME
 
-
-<<<<<<< HEAD
-class BrowserAgent(ToolCallAgent):
-    """
-    A browser agent that uses the browser_use library to control a browser.
-
-    This agent can navigate web pages, interact with elements, fill forms,
-    extract content, and perform other browser-based actions to accomplish tasks.
-    """
-
-    class Events(ToolCallAgent.Events):
-        # Browser events
-        BROWSER_BROWSER_USE_START = "agent:browser:browse:start"
-        BROWSER_BROWSER_USE_COMPLETE = "agent:browser:browse:complete"
-        BROWSER_BROWSER_USE_ERROR = "agent:browser:browse:error"
-
-    name: str = "browser"
-    description: str = "A browser agent that can control a browser to accomplish tasks"
-=======
 # Avoid circular import if BrowserAgent needs BrowserContextHelper
 if TYPE_CHECKING:
     from app.agent.base import BaseAgent  # Or wherever memory is defined
->>>>>>> 896a5d8d
-
-
-<<<<<<< HEAD
-    max_observe: int = 10000
-    max_steps: int = 20
-
-    # Configure the available tools
-    available_tools: ToolCollection = Field(
-        default_factory=lambda: ToolCollection(BrowserUseTool(), Terminate())
-    )
-
-    # Use Auto for tool choice to allow both tool usage and free-form responses
-    tool_choices: ToolChoice = ToolChoice.AUTO
-    special_tool_names: list[str] = Field(default_factory=lambda: [Terminate().name])
-
-    _current_base64_image: Optional[str] = None
-    _pre_base64_image: Optional[str] = None
-    _pre_base64_path: Optional[str] = None
-
-    async def _handle_special_tool(self, name: str, result: Any, **kwargs):
-        if not self._is_special_tool(name):
-            return
-        else:
-            await self.available_tools.get_tool(BROWSER_USE_TOOL_NAME).cleanup()
-            await super()._handle_special_tool(name, result, **kwargs)
-
-    async def get_browser_state(self) -> Optional[dict]:
-        """Get the current browser state for context in next steps."""
-        browser_tool = self.available_tools.get_tool(BROWSER_USE_TOOL_NAME)
-        if not browser_tool:
-            return {"error": "Browser tool not found"}
-
-=======
+
+
 class BrowserContextHelper:
     def __init__(self, agent: "BaseAgent"):
         self.agent = agent
@@ -92,43 +35,22 @@
         if not browser_tool or not hasattr(browser_tool, "get_current_state"):
             logger.warning("BrowserUseTool not found or doesn't have get_current_state")
             return None
->>>>>>> 896a5d8d
         try:
             result = await browser_tool.get_current_state()
             if result.error:
                 logger.debug(f"Browser state error: {result.error}")
-<<<<<<< HEAD
-                return {"error": result.error}
-
-            # Store screenshot if available
-            if hasattr(result, "base64_image") and result.base64_image:
-                self._current_base64_image = result.base64_image
-
-            # Parse the state info
-            state = json.loads(result.output)
-            return state
-
-=======
                 return None
             if hasattr(result, "base64_image") and result.base64_image:
                 self._current_base64_image = result.base64_image
             else:
                 self._current_base64_image = None
             return json.loads(result.output)
->>>>>>> 896a5d8d
         except Exception as e:
             logger.debug(f"Failed to get browser state: {str(e)}")
             return None
 
-<<<<<<< HEAD
-    async def think(self) -> bool:
-        """Process current state and decide next actions using tools, with browser state info added"""
-        # Add browser state to the context
-        self.emit(self.Events.BROWSER_BROWSER_USE_START, {})
-=======
     async def format_next_step_prompt(self) -> str:
         """Gets browser state and formats the browser prompt."""
->>>>>>> 896a5d8d
         browser_state = await self.get_browser_state()
         url_info, tabs_info, content_above_info, content_below_info = "", "", "", ""
         results_info = ""  # Or get from agent if needed elsewhere
@@ -161,10 +83,64 @@
             results_placeholder=results_info,
         )
 
-<<<<<<< HEAD
+    async def cleanup_browser(self):
+        browser_tool = self.agent.available_tools.get_tool(BrowserUseTool().name)
+        if browser_tool and hasattr(browser_tool, "cleanup"):
+            await browser_tool.cleanup()
+
+
+# Avoid circular import if BrowserAgent needs BrowserContextHelper
+if TYPE_CHECKING:
+    from app.agent.base import BaseAgent  # Or wherever memory is defined
+
+
+class BrowserContextHelper:
+    def __init__(self, agent: "BaseAgent"):
+        self.agent = agent
+        self._current_base64_image: Optional[str] = None
+
+    async def get_browser_state(self) -> Optional[dict]:
+        browser_tool = self.agent.available_tools.get_tool(BrowserUseTool().name)
+        if not browser_tool or not hasattr(browser_tool, "get_current_state"):
+            logger.warning("BrowserUseTool not found or doesn't have get_current_state")
+            return None
+        try:
+            result = await browser_tool.get_current_state()
+            if result.error:
+                logger.debug(f"Browser state error: {result.error}")
+                return None
+            if hasattr(result, "base64_image") and result.base64_image:
+                self._current_base64_image = result.base64_image
+            else:
+                self._current_base64_image = None
+            return json.loads(result.output)
+        except Exception as e:
+            logger.debug(f"Failed to get browser state: {str(e)}")
+            return None
+
+    async def format_next_step_prompt(self) -> str:
+        """Gets browser state and formats the browser prompt."""
+        browser_state = await self.get_browser_state()
+        url_info, tabs_info, content_above_info, content_below_info = "", "", "", ""
+        results_info = ""  # Or get from agent if needed elsewhere
+
         if browser_state and not browser_state.get("error"):
-            # Save screenshot to local file and use relative path
+            url_info = f"\n   URL: {browser_state.get('url', 'N/A')}\n   Title: {browser_state.get('title', 'N/A')}"
+            tabs = browser_state.get("tabs", [])
+            if tabs:
+                tabs_info = f"\n   {len(tabs)} tab(s) available"
+            pixels_above = browser_state.get("pixels_above", 0)
+            pixels_below = browser_state.get("pixels_below", 0)
+            if pixels_above > 0:
+                content_above_info = f" ({pixels_above} pixels)"
+            if pixels_below > 0:
+                content_below_info = f" ({pixels_below} pixels)"
+
             if self._current_base64_image:
+                image_message = Message.user_message(
+                    content="Current browser screenshot:",
+                    base64_image=self._current_base64_image,
+                )
                 # Check if the current image is similar to the previous one
                 similar_image_found = False
                 if self._pre_base64_image and calculate_image_similarity(
@@ -188,8 +164,12 @@
                 # Update previous image
                 self._pre_base64_image = self._current_base64_image
                 self._pre_base64_path = screenshot_path
-            self.emit(
-                self.Events.BROWSER_BROWSER_USE_COMPLETE,
+
+                self.agent.memory.add_message(image_message)
+                self._current_base64_image = None  # Consume the image after adding
+
+            self.agent.emit(
+                BrowserAgent.Events.BROWSER_BROWSER_USE_COMPLETE,
                 {
                     "url": (
                         browser_state.get("url", "N/A")
@@ -213,8 +193,8 @@
                 },
             )
         else:
-            self.emit(
-                self.Events.BROWSER_BROWSER_USE_ERROR,
+            self.agent.emit(
+                BrowserAgent.Events.BROWSER_BROWSER_USE_ERROR,
                 {
                     "error": (
                         browser_state.get("error", "Unknown error")
@@ -224,9 +204,14 @@
                 },
             )
 
-        # Call parent implementation
-        result = await super().think()
-=======
+        return NEXT_STEP_PROMPT.format(
+            url_placeholder=url_info,
+            tabs_placeholder=tabs_info,
+            content_above_placeholder=content_above_info,
+            content_below_placeholder=content_below_info,
+            results_placeholder=results_info,
+        )
+
     async def cleanup_browser(self):
         browser_tool = self.agent.available_tools.get_tool(BrowserUseTool().name)
         if browser_tool and hasattr(browser_tool, "cleanup"):
@@ -241,6 +226,12 @@
     extract content, and perform other browser-based actions to accomplish tasks.
     """
 
+    class Events(ToolCallAgent.Events):
+        # Browser events
+        BROWSER_BROWSER_USE_START = "agent:browser:browse:start"
+        BROWSER_BROWSER_USE_COMPLETE = "agent:browser:browse:complete"
+        BROWSER_BROWSER_USE_ERROR = "agent:browser:browse:error"
+
     name: str = "browser"
     description: str = "A browser agent that can control a browser to accomplish tasks"
 
@@ -249,7 +240,6 @@
 
     max_observe: int = 10000
     max_steps: int = 20
->>>>>>> 896a5d8d
 
     # Configure the available tools
     available_tools: ToolCollection = Field(
@@ -269,13 +259,15 @@
 
     async def think(self) -> bool:
         """Process current state and decide next actions using tools, with browser state info added"""
+        self.emit(self.Events.BROWSER_BROWSER_USE_START, {})
         self.next_step_prompt = (
             await self.browser_context_helper.format_next_step_prompt()
         )
         return await super().think()
 
-<<<<<<< HEAD
-        return result
+    async def cleanup(self):
+        """Clean up browser agent resources by calling parent cleanup."""
+        await self.browser_context_helper.cleanup_browser()
 
 
 def calculate_image_similarity(
@@ -329,9 +321,4 @@
         return similarity >= threshold
     except Exception as e:
         logger.error(f"Error calculating image similarity: {str(e)}")
-        return False
-=======
-    async def cleanup(self):
-        """Clean up browser agent resources by calling parent cleanup."""
-        await self.browser_context_helper.cleanup_browser()
->>>>>>> 896a5d8d
+        return False