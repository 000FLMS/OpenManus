--- conflicted
+++ resolved
@@ -2,13 +2,9 @@
 import json
 from typing import TYPE_CHECKING, Any, List, Optional, Union
 
-<<<<<<< HEAD
-from pydantic import BaseModel, Field
-=======
-from pydantic import model_validator
->>>>>>> ab0dc151
-
-from app.agent.base import BaseAgent
+from pydantic import BaseModel, Field, model_validator
+
+from app.agent.base import BaseAgent, BaseAgentEvents
 from app.agent.react import ReActAgent
 from app.exceptions import TokenLimitExceeded
 from app.logger import logger
@@ -16,37 +12,22 @@
 from app.schema import TOOL_CHOICE_TYPE, AgentState, Message, ToolCall, ToolChoice
 from app.tool import CreateChatCompletion, Terminate, ToolCollection
 
-<<<<<<< HEAD
-TOOL_CALL_REQUIRED = "Tool calls required but none provided"
-=======
 # Avoid circular import if BrowserAgent needs BrowserContextHelper
 if TYPE_CHECKING:
     from app.agent.base import BaseAgent  # Or wherever memory is defined
->>>>>>> ab0dc151
 
 
 TOOL_CALL_REQUIRED = "Tool calls required but none provided"
 
-<<<<<<< HEAD
-    class Events(ReActAgent.Events):
-        # LLM events
-        LLM_REQUEST = "agent:llm:request"
-        LLM_RESPONSE = "agent:llm:response"
-        LLM_ERROR = "agent:llm:error"
-
-        # Tool events
-        TOOL_SELECTED = "agent:tool:selected"
-        TOOL_START = "agent:tool:start"
-        TOOL_COMPLETE = "agent:tool:complete"
-        TOOL_ERROR = "agent:tool:error"
-
-        TOOL_EXECUTE_START = "agent:tool:execute:start"
-        TOOL_EXECUTE_COMPLETE = "agent:tool:execute:complete"
-
-    name: str = "toolcall"
-    description: str = "an agent that can execute tool calls."
-=======
->>>>>>> ab0dc151
+
+class ToolCallAgentEvents(BaseAgentEvents):
+    TOOL_START = "agent:tool:start"
+    TOOL_COMPLETE = "agent:tool:complete"
+    TOOL_ERROR = "agent:tool:error"
+    TOOL_SELECTED = "agent:tool:selected"
+    TOOL_EXECUTE_START = "agent:tool:execute:start"
+    TOOL_EXECUTE_COMPLETE = "agent:tool:execute:complete"
+
 
 class ToolCallContextHelper:
     system_prompt: str = SYSTEM_PROMPT
@@ -69,19 +50,15 @@
     async def ask_tool(self) -> bool:
         """Process current state and decide next actions using tools"""
         if self.next_step_prompt:
-<<<<<<< HEAD
-            self.messages += [Message.assistant_message(self.next_step_prompt)]
-=======
             user_msg = Message.user_message(self.next_step_prompt)
             self.agent.messages += [user_msg]
->>>>>>> ab0dc151
 
         try:
             # Get response with tool options
             response = await self.agent.llm.ask_tool(
                 messages=self.agent.messages,
                 system_msgs=(
-                    self.messages + [Message.system_message(SYSTEM_PROMPT)]
+                    self.agent.messages + [Message.system_message(SYSTEM_PROMPT)]
                     if self.system_prompt
                     else None
                 ),
@@ -115,8 +92,8 @@
         logger.info(
             f"🛠️ {self.agent.name} selected {len(tool_calls) if tool_calls else 0} tools to use"
         )
-        self.emit(
-            self.Events.TOOL_SELECTED,
+        self.agent.emit(
+            ToolCallAgentEvents.TOOL_SELECTED,
             {
                 "thoughts": content,
                 "tool_calls": [
@@ -185,6 +162,10 @@
 
     async def execute_tool(self) -> str:
         """Execute tool calls and handle their results"""
+        self.agent.emit(
+            ToolCallAgentEvents.TOOL_START,
+            {"tool_calls": [call.model_dump() for call in self.tool_calls]},
+        )
         if not self.tool_calls:
             if self.tool_choices == ToolChoice.REQUIRED:
                 raise ValueError(TOOL_CALL_REQUIRED)
@@ -218,18 +199,10 @@
             )
             self.agent.memory.add_message(tool_msg)
             results.append(result)
-
-<<<<<<< HEAD
-        final_result = "\n\n".join(results)
-        return final_result
-
-    @BaseAgent.event_wrapper(Events.TOOL_START, Events.TOOL_COMPLETE, Events.TOOL_ERROR)
-    async def execute_tool(self, command: ToolCall) -> str:
-=======
+        self.agent.emit(ToolCallAgentEvents.TOOL_COMPLETE, {"results": results})
         return results
 
     async def execute_tool_command(self, command: ToolCall) -> str:
->>>>>>> ab0dc151
         """Execute a single tool call with robust error handling"""
         if not command or not command.function or not command.function.name:
             return "Error: Invalid command format"
@@ -244,10 +217,12 @@
 
             # Execute the tool
             logger.info(f"🔧 Activating tool: '{name}'...")
-            self.emit(self.Events.TOOL_EXECUTE_START, {"name": name, "args": args})
+            self.agent.emit(
+                ToolCallAgentEvents.TOOL_EXECUTE_START, {"name": name, "args": args}
+            )
             result = await self.available_tools.execute(name=name, tool_input=args)
-            self.emit(
-                self.Events.TOOL_EXECUTE_COMPLETE,
+            self.agent.emit(
+                ToolCallAgentEvents.TOOL_EXECUTE_COMPLETE,
                 {
                     "name": name,
                     "result": (
